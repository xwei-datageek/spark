--- conflicted
+++ resolved
@@ -76,15 +76,14 @@
     }
   }
 
-<<<<<<< HEAD
   test ("collection accumulators") {
     val maxI = 1000
     for (nThreads <- List(1, 10)) {
       //test single & multi-threaded
       val sc = new SparkContext("local[" + nThreads + "]", "test")
-      val setAcc = sc.accumlableCollection(mutable.HashSet[Int]())
-      val bufferAcc = sc.accumlableCollection(mutable.ArrayBuffer[Int]())
-      val mapAcc = sc.accumlableCollection(mutable.HashMap[Int,String]())
+      val setAcc = sc.accumulableCollection(mutable.HashSet[Int]())
+      val bufferAcc = sc.accumulableCollection(mutable.ArrayBuffer[Int]())
+      val mapAcc = sc.accumulableCollection(mutable.HashMap[Int,String]())
       val d = sc.parallelize( (1 to maxI) ++ (1 to maxI))
       d.foreach {
         x => {setAcc += x; bufferAcc += x; mapAcc += (x -> x.toString)}
@@ -101,8 +100,8 @@
       }
       sc.stop()
     }
+  }
 
-=======
   test ("localValue readable in tasks") {
     import SetAccum._
     val maxI = 1000
@@ -116,7 +115,6 @@
       }
       acc.value should be ( (0 to maxI).toSet)
     }
->>>>>>> 607b8fff
   }
 
 }